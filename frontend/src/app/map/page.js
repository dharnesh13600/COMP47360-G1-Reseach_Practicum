--- conflicted
+++ resolved
@@ -1,6 +1,9 @@
-'use client';
+use client';
 import dynamic from 'next/dynamic';
-
+import MapDraw from '../components/map-draw-1.js'
+import MapDraw02 from '../components/map-draw-2.js'
+import '../styles/map-draw-1.css'
+import '../styles/map-draw-2.css'
 
 const Map = dynamic(() => import('@/app/components/map'),{ ssr: false });
 const SideBar =dynamic(() => import('@/app/components/sidebar'),{ ssr: false });
@@ -9,13 +12,10 @@
   return (
     
     <main className="map-layout">
-<<<<<<< HEAD
-=======
-      {/* <MapDraw /> */}
+      <MapDraw />
       <MapDraw02 />
->>>>>>> fa9fda42
       <SideBar />
       <Map />
-    </main>
-  );
+    </main>
+  );
 }