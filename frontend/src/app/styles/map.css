--- conflicted
+++ resolved
@@ -26,11 +26,7 @@
   padding-inline: 130px;
   justify-content: space-between;
   align-items: center;
-<<<<<<< HEAD
   height:144px;
-=======
-  height:126 px;
->>>>>>> fa9fda42
   gap:0rem;
   background-image: url('/waveMap.svg');
   background-repeat: no-repeat;
