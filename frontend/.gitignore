--- conflicted
+++ resolved
@@ -31,11 +31,8 @@
 .pnpm-debug.log*
 
 # env files (can opt-in for committing if needed)
-<<<<<<< HEAD
+
 # .env*
-=======
-#.env*
->>>>>>> 0de5d304
 
 # vercel
 .vercel
