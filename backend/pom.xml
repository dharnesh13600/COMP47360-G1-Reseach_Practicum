<<<<<<< HEAD
<?xml version="1.0" encoding="UTF-8"?>
<project xmlns="http://maven.apache.org/POM/4.0.0" 
         xmlns:xsi="http://www.w3.org/2001/XMLSchema-instance"
         xsi:schemaLocation="http://maven.apache.org/POM/4.0.0 https://maven.apache.org/xsd/maven-4.0.0.xsd">
         
    <modelVersion>4.0.0</modelVersion>

    <parent>
        <groupId>org.springframework.boot</groupId>
        <artifactId>spring-boot-starter-parent</artifactId>
        <version>3.5.0</version>
        <relativePath/>
    </parent>

    <groupId>com.example</groupId>
    <artifactId>creative-space-finder</artifactId>
    <version>0.0.1-SNAPSHOT</version>
    <name>creative-space-finder</name>
    <description>Creative Space Finder Spring Boot Application</description>

    <properties>
        <java.version>24</java.version>
    </properties>

    <dependencies>
        <dependency>
            <groupId>org.springframework.boot</groupId>
            <artifactId>spring-boot-starter-data-jpa</artifactId>
        </dependency>
=======
>>>>>>> 3db61164
        <dependency>
            <groupId>org.springframework.boot</groupId>
            <artifactId>spring-boot-devtools</artifactId>
            <scope>runtime</scope>
            <optional>true</optional>
        </dependency>
        <dependency>
            <groupId>org.postgresql</groupId>
            <artifactId>postgresql</artifactId>
        </dependency>
        <dependency>
            <groupId>org.springframework.boot</groupId>
            <artifactId>spring-boot-starter-test</artifactId>
            <scope>test</scope>
        </dependency>
        <dependency>
            <groupId>org.springframework.boot</groupId>
            <artifactId>spring-boot-starter-web</artifactId>
        </dependency>
        <dependency>
            <groupId>org.locationtech.jts</groupId>
            <artifactId>jts-core</artifactId>
            <version>1.19.0</version>
        </dependency>
    </dependencies>

    <build>
        <plugins>
            <plugin>
                <groupId>org.springframework.boot</groupId>
                <artifactId>spring-boot-maven-plugin</artifactId>
            </plugin>
            <plugin>
                <groupId>org.apache.maven.plugins</groupId>
                <artifactId>maven-checkstyle-plugin</artifactId>
                <version>3.1.2</version>
                <executions>
                    <execution>
                        <id>validate</id>
                        <phase>validate</phase>
                        <goals>
                            <goal>check</goal>
                        </goals>
                    </execution>
                </executions>
                <configuration>
                    <configLocation>google_checks.xml</configLocation>
                    <failOnViolation>true</failOnViolation>
                </configuration>
            </plugin>
        </plugins>
    </build>

</project><|MERGE_RESOLUTION|>--- conflicted
+++ resolved
@@ -1,4 +1,3 @@
-<<<<<<< HEAD
 <?xml version="1.0" encoding="UTF-8"?>
 <project xmlns="http://maven.apache.org/POM/4.0.0" 
          xmlns:xsi="http://www.w3.org/2001/XMLSchema-instance"
@@ -28,8 +27,7 @@
             <groupId>org.springframework.boot</groupId>
             <artifactId>spring-boot-starter-data-jpa</artifactId>
         </dependency>
-=======
->>>>>>> 3db61164
+
         <dependency>
             <groupId>org.springframework.boot</groupId>
             <artifactId>spring-boot-devtools</artifactId>
